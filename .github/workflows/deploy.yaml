--- conflicted
+++ resolved
@@ -67,17 +67,10 @@
          run:
            shell: cmd
        env:
-<<<<<<< HEAD
-         ZIP_DOWNLOAD_LOCATION: ${{ secrets.ZIP_DOWNLOAD_LOCATION }}
-         DESTINATION: ${{ secrets.DESTINATION }}
-         IIS_FOLDER: ${{ secrets.IIS_FOLDER }}
-         COPY_LOCATION: ${{ secrets.COPY_LOCATION }}
-=======
          RUNNER_WORK_LOCATION: ${{ secrets.RUNNER_WORK_LOCATION }}
          IIS_FOLDER: ${{ secrets.IIS_FOLDER }}
          FOLDER_NAME: ${{ secrets.FOLDER_NAME }}
          EXTRACTED_ZIP_LOCATION: ${{ secrets.EXTRACTED_ZIP_LOCATION }}
->>>>>>> d20b7347
             
        steps:
            - name: Set AWS credentials
@@ -103,21 +96,12 @@
            - name: Check the AWS CLI version V2
              shell: cmd
              run: |
-<<<<<<< HEAD
                cd C:\
                aws --version
                
            - name: Download the zip file from S3 to EC2 folder
              shell: powershell
-             run: aws s3 cp s3://${{ env.S3_BUCKET_NAME }}/web-app/HelloWorldSampleApp.zip ${{ env.ZIP_DOWNLOAD_LOCATION }}
-=======
-              cd C:\
-              aws --version
-               
-           - name: Download the zip file from S3 to EC2 folder
-             shell: powershell
              run: aws s3 cp s3://${{ env.S3_BUCKET_NAME }}/${{ env.FOLDER_NAME }}/web-app/HelloWorldSampleApp.zip ${{ env.RUNNER_WORK_LOCATION }}
->>>>>>> d20b7347
                 
            - name: Unzipping the Zip file
              shell: powershell
@@ -125,19 +109,10 @@
         
            - name: Deploy to IIS Server
              shell: powershell
-<<<<<<< HEAD
-            #  env:
-            #    COPY_LOCATION: ${{ secrets.COPY_LOCATION }}
-             run: |
-               iisreset /stop
-               Copy-Item -Path ${{ env.COPY_LOCATION }}\* -Destination ${{ env.IIS_FOLDER }} -Recurse -Force
-               iisreset /start
-=======
              run: |
               iisreset /stop
               Copy-Item -Path "${{ env.RUNNER_WORK_LOCATION }}\output\${{ env.EXTRACTED_ZIP_LOCATION }}\*" -Destination ${{ env.IIS_FOLDER }} -Recurse -Force
               iisreset /start
->>>>>>> d20b7347
           
            - name: Download the Commit SHA file from S3 bucket to EC2 location and rename the artifacts file in S3 bucket
              shell: powershell
