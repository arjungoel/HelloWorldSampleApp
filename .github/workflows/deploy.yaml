name: Deploying a CI/CD for .NET Hello World app in ASP.NET 4.7 using GitHub Actions and store artifacts in Amazon S3 for Production in Active/Passive mode

on:
  push:
<<<<<<< HEAD
    branches: [ sprint-* ]
=======
    # branches: [ sprint-* ]
  pull_request:
   types: [opened, synchronize]
>>>>>>> e4a37f70

env:
  S3_BUCKET_NAME: ${{ secrets.S3_BUCKET_NAME }} 
  GIT_CONFIG_EMAIL: ${{ secrets.GIT_CONFIG_EMAIL }}
  GIT_CONFIG_USERNAME: ${{ secrets.GIT_CONFIG_USERNAME }}
 
  
jobs:
  build:
    runs-on: windows-latest
    environment: production
    defaults:
      run:
        shell: cmd
        
    env:
      ENVIRONMENT: ${{ vars.ENVIRONMENT }}
      BUILD_PATH: ${{ vars.BUILD_PATH }}
      MODE1: ${{ vars.MODE1 }}
      MODE2: ${{ vars.MODE2 }}
<<<<<<< HEAD

    steps:
      - name: Check Branch Name
        shell: powershell
        run: |
          $branch_name = "${{ github.ref }}"
          Write-Host $branch_name
          if ($branch_name -match "^refs/heads/sprint-.*") {
            Write-Host "Deploying to dev environment for branch: $branch_name"
          } else {
            Write-Host "Skipping dev deployment for branch: $branch_name"
            exit 78
          }

      - name: Checkout code repository
        uses: actions/checkout@v3

      - name: Setup MSBuild
        uses: microsoft/setup-msbuild@v1

      - name: Setup NuGet
        uses: NuGet/setup-nuget@v1.0.5

      - name: Restore Packages
        run: nuget restore HelloWorldSampleApp.sln

      - name: Build solution
        run: msbuild HelloWorldSampleApp.sln /p:Configuration=Release /p:DeployOnBuild=true
      
=======

    steps:
      - name: Check Branch Name
        shell: powershell
        run: |
          $branch_name = "${{ github.ref }}"
          Write-Host $branch_name
          if ($branch_name -match "^refs/heads/sprint-.*") {
            Write-Host "Deploying to dev environment for branch: $branch_name"
          } else {
            Write-Host "Skipping dev deployment for branch: $branch_name"
            exit 78
          }
      
      - name: Check PR name
        env:
          TITLE: ${{ github.event.pull_request.title }}
        run: |
          if (${{ env.TITLE }} -like '*-build*') {
            Write-Output "PR title has 'build' appended"
            exit 0
          } else {
              Write-Output "PR title does not have 'build' appended"
              exit 1
          }

      - name: Checkout code repository
        uses: actions/checkout@v3

      - name: Setup MSBuild
        uses: microsoft/setup-msbuild@v1

      - name: Setup NuGet
        uses: NuGet/setup-nuget@v1.0.5

      - name: Restore Packages
        run: nuget restore HelloWorldSampleApp.sln

      - name: Build solution
        run: msbuild HelloWorldSampleApp.sln /p:Configuration=Release /p:DeployOnBuild=true
      
>>>>>>> e4a37f70
      - name: Git config
        shell: powershell
        run: |
          git config --global user.email "${{ env.GIT_CONFIG_EMAIL }}"
          git config --global user.name "${{ env.GIT_CONFIG_USERNAME }}"
     
      - name: Determine next version v2
        run: .\tag_release_main.ps1
        shell: pwsh
      
      - name: Set AWS credentials
        uses: aws-actions/configure-aws-credentials@v1
        with:
          aws-access-key-id: ${{ secrets.AWS_ACCESS_KEY }}
          aws-secret-access-key: ${{ secrets.AWS_SECRET_ACCESS_KEY }}
          aws-region: ${{ secrets.AWS_REGION }}
       
      - name: Upload artifacts to Amazon S3
        shell: powershell
        run: |
          aws s3 cp ${{ env.BUILD_PATH }} s3://${{ env.S3_BUCKET_NAME }}/${{ env.ENVIRONMENT }}/hello-world-sample-app/${{ env.MODE1 }}/
          aws s3 cp release.txt s3://${{ env.S3_BUCKET_NAME }}/${{ env.ENVIRONMENT }}/hello-world-sample-app/${{ env.MODE1 }}/
          aws s3 cp ${{ env.BUILD_PATH }} s3://${{ env.S3_BUCKET_NAME }}/${{ env.ENVIRONMENT }}/hello-world-sample-app/${{ env.MODE2 }}/
          aws s3 cp release.txt s3://${{ env.S3_BUCKET_NAME }}/${{ env.ENVIRONMENT }}/hello-world-sample-app/${{ env.MODE2 }}/<|MERGE_RESOLUTION|>--- conflicted
+++ resolved
@@ -2,13 +2,10 @@
 
 on:
   push:
-<<<<<<< HEAD
-    branches: [ sprint-* ]
-=======
     # branches: [ sprint-* ]
   pull_request:
    types: [opened, synchronize]
->>>>>>> e4a37f70
+
 
 env:
   S3_BUCKET_NAME: ${{ secrets.S3_BUCKET_NAME }} 
@@ -29,37 +26,6 @@
       BUILD_PATH: ${{ vars.BUILD_PATH }}
       MODE1: ${{ vars.MODE1 }}
       MODE2: ${{ vars.MODE2 }}
-<<<<<<< HEAD
-
-    steps:
-      - name: Check Branch Name
-        shell: powershell
-        run: |
-          $branch_name = "${{ github.ref }}"
-          Write-Host $branch_name
-          if ($branch_name -match "^refs/heads/sprint-.*") {
-            Write-Host "Deploying to dev environment for branch: $branch_name"
-          } else {
-            Write-Host "Skipping dev deployment for branch: $branch_name"
-            exit 78
-          }
-
-      - name: Checkout code repository
-        uses: actions/checkout@v3
-
-      - name: Setup MSBuild
-        uses: microsoft/setup-msbuild@v1
-
-      - name: Setup NuGet
-        uses: NuGet/setup-nuget@v1.0.5
-
-      - name: Restore Packages
-        run: nuget restore HelloWorldSampleApp.sln
-
-      - name: Build solution
-        run: msbuild HelloWorldSampleApp.sln /p:Configuration=Release /p:DeployOnBuild=true
-      
-=======
 
     steps:
       - name: Check Branch Name
@@ -101,7 +67,6 @@
       - name: Build solution
         run: msbuild HelloWorldSampleApp.sln /p:Configuration=Release /p:DeployOnBuild=true
       
->>>>>>> e4a37f70
       - name: Git config
         shell: powershell
         run: |
