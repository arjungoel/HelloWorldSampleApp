﻿<%@ Page Language="vb" AutoEventWireup="false" CodeBehind="HelloWorldForm.aspx.vb" Inherits="HelloWorldSampleApp.HelloWorldForm" %>

<!DOCTYPE html>

<html xmlns="http://www.w3.org/1999/xhtml">
<head runat="server">
    <title></title>
</head>
<body>
    <form id="form1" runat="server">
        <div>
<<<<<<< HEAD
            <%Response.Write("Hello Develop branch") %>
=======
            <%Response.Write("Hello World") %>
>>>>>>> d20b7347
        </div>
    </form>
</body>
</html><|MERGE_RESOLUTION|>--- conflicted
+++ resolved
@@ -9,11 +9,7 @@
 <body>
     <form id="form1" runat="server">
         <div>
-<<<<<<< HEAD
-            <%Response.Write("Hello Develop branch") %>
-=======
             <%Response.Write("Hello World") %>
->>>>>>> d20b7347
         </div>
     </form>
 </body>
